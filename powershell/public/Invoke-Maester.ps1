--- conflicted
+++ resolved
@@ -199,11 +199,7 @@
         $maesterResults = ConvertTo-MtMaesterResults $PesterResults
 
         if (![string]::IsNullOrEmpty($out.OutputJsonFile)) {
-<<<<<<< HEAD
-            $maesterResults | ConvertTo-Json -Depth 5 -WarningAction SilentlyContinue | Out-File -FilePath $out.OutputJsonFile -Encoding UTF8
-=======
-            $maesterResults | ConvertTo-Json -Depth 10 | Out-File -FilePath $out.OutputJsonFile -Encoding UTF8
->>>>>>> d56ae29b
+            $maesterResults | ConvertTo-Json -Depth 10 -WarningAction SilentlyContinue | Out-File -FilePath $out.OutputJsonFile -Encoding UTF8
         }
 
         if (![string]::IsNullOrEmpty($out.OutputMarkdownFile)) {
