﻿
Describe "Conditional Access Baseline Policies" -Tag "CA", "Security", "All" {
    It "ID1001: At least one Conditional Access policy is configured with device compliance" {
        Test-MtCaDeviceComplianceExists | Should -Be $true -Because "There is no policy which requires device compliances"
    }
    It "ID1003: At least one Conditional Access policy is configured with All Apps" {
        Test-MtCaAllAppsExists -SkipCheckAllUsers | Should -Be $true -Because "There is no policy scoped to All Apps"
    }
    It "ID1004: At least one Conditional Access policy is configured with All Apps and All Users" {
        Test-MtCaAllAppsExists | Should -Be $true -Because "There is no policy scoped to All Apps and All Users"
    }
    It "ID1005: All Conditional Access policies are configured to exclude at least one emergency account or group" {
        Test-MtCaEmergencyAccessExists | Should -Be $true -Because "There is no emergency access account or group present in all enabled policies"
    }
<<<<<<< HEAD
    It "ID1006: At least one Conditional Access policy is configured to require MFA for admins" {
        Test-MtCaAllAppsExists | Should -Be $true -Because "There is no policy that requires MFA for admins"
    }
    It "ID1007: At least one Conditional Access policy is configured to require MFA for all users" {
        Test-MtCaMfaForAllUsers | Should -Be $true -Because "There is no policy that requires MFA for all users"
    }
=======
>>>>>>> 629920ee
}<|MERGE_RESOLUTION|>--- conflicted
+++ resolved
@@ -12,13 +12,10 @@
     It "ID1005: All Conditional Access policies are configured to exclude at least one emergency account or group" {
         Test-MtCaEmergencyAccessExists | Should -Be $true -Because "There is no emergency access account or group present in all enabled policies"
     }
-<<<<<<< HEAD
     It "ID1006: At least one Conditional Access policy is configured to require MFA for admins" {
         Test-MtCaAllAppsExists | Should -Be $true -Because "There is no policy that requires MFA for admins"
     }
     It "ID1007: At least one Conditional Access policy is configured to require MFA for all users" {
         Test-MtCaMfaForAllUsers | Should -Be $true -Because "There is no policy that requires MFA for all users"
     }
-=======
->>>>>>> 629920ee
 }