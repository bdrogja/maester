---
<<<<<<< HEAD
id: commands-overview
=======
>>>>>>> 2d677eb5
title: Maester PowerShell commands
sidebar_class_name: powershell
note: This file gets copied over to the /commands folder by the /build/Build-CommandReference.ps1 script. Always edit the source /docs/commands-overview.txt
---

```mdx-code-block
import DocLinkList from '@site/src/components/DocLinkList/DocLinkList';

# Maester - PowerShell Commands

## Overview
This page lists all the commands available in the Maester PowerShell module.

The Maester PowerShell module is a collection of commands that help you write Pester tests to validate your Microsoft 365 tenant configuration. You can view the Graph API calls for these commands in the [Maester GitHub repository's src folder](https://github.com/maester365/maester/tree/main/src/public). You can also click the `Edit this page` link found in the command's documentation to view the source code for the command.

See the [writing Maester tests](./writing-tests) guide for more information on how to write your own tests using these commands.


## Maester Commands
<DocLinkList />
```<|MERGE_RESOLUTION|>--- conflicted
+++ resolved
@@ -1,8 +1,5 @@
 ---
-<<<<<<< HEAD
 id: commands-overview
-=======
->>>>>>> 2d677eb5
 title: Maester PowerShell commands
 sidebar_class_name: powershell
 note: This file gets copied over to the /commands folder by the /build/Build-CommandReference.ps1 script. Always edit the source /docs/commands-overview.txt
@@ -18,7 +15,7 @@
 
 The Maester PowerShell module is a collection of commands that help you write Pester tests to validate your Microsoft 365 tenant configuration. You can view the Graph API calls for these commands in the [Maester GitHub repository's src folder](https://github.com/maester365/maester/tree/main/src/public). You can also click the `Edit this page` link found in the command's documentation to view the source code for the command.
 
-See the [writing Maester tests](./writing-tests) guide for more information on how to write your own tests using these commands.
+See the [writing Maester tests](/docs/writing-tests) guide for more information on how to write your own tests using these commands.
 
 
 ## Maester Commands
