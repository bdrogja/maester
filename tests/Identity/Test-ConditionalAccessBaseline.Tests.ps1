﻿
Describe "Conditional Access Baseline Policies" -Tag "CA", "Security", "All" {
    It "ID1001: At least one Conditional Access policy is configured with device compliance. See https://maester.dev/t/ID.1001" {
        Test-MtCaDeviceComplianceExists | Should -Be $true -Because "There is no policy which requires device compliances"
    }
    It "ID1003: At least one Conditional Access policy is configured with All Apps. See https://maester.dev/t/ID.1003" {
        Test-MtCaAllAppsExists -SkipCheckAllUsers | Should -Be $true -Because "There is no policy scoped to All Apps"
    }
    It "ID1004: At least one Conditional Access policy is configured with All Apps and All Users. See https://maester.dev/t/ID.1004" {
        Test-MtCaAllAppsExists | Should -Be $true -Because "There is no policy scoped to All Apps and All Users"
    }
<<<<<<< HEAD
    It "ID1005: All Conditional Access policies are configured to exclude at least one emergency account or group. See https://maester.dev/t/ID.1005" {
=======
    It "ID1005: All Conditional Access policies are configured to exclude at least one emergency/break glass account or group. See https://maester.dev/t/ID1005" {
>>>>>>> d896c358
        Test-MtCaEmergencyAccessExists | Should -Be $true -Because "There is no emergency access account or group present in all enabled policies"
    }
    It "ID1006: At least one Conditional Access policy is configured to require MFA for admins. See https://maester.dev/t/ID.1006" {
        Test-MtCaAllAppsExists | Should -Be $true -Because "There is no policy that requires MFA for admins"
    }
    It "ID1007: At least one Conditional Access policy is configured to require MFA for all users. See https://maester.dev/t/ID.1007" {
        Test-MtCaMfaForAllUsers | Should -Be $true -Because "There is no policy that requires MFA for all users"
    }
    It "ID1008: At least one Conditional Access policy is configured to require MFA for Azure management. See https://maester.dev/t/ID1008" {
        Test-MtCaMfaForAdminManagement | Should -Be $true -Because "There is no policy that requires MFA for Azure management"
    }
    It "ID1009: At least one Conditional Access policy is configured to block other legacy authentication. See https://maester.dev/t/ID1009" {
        Test-MtCaBlockLegacyOtherAuthentication | Should -Be $true -Because "There is no policy that blocks legacy authentication"
    }
    It "ID1010: At least one Conditional Access policy is configured to block legacy authentication for Exchange ActiveSync. See https://maester.dev/t/ID1010" {
        Test-MtCaBlockLegacyExchangeActiveSyncAuthentication | Should -Be $true -Because "There is no policy that blocks legacy authentication for Exchange ActiveSync"
    }
    It "ID1011: At least one Conditional Access policy is configured to secure security info registration only from a trusted location. See https://maester.dev/t/ID1011" {
        Test-MtCaSecureSecurityInfoRegistration | Should -Be $true -Because "There is no policy that secures security info registration"
    }
    It "ID1012: At least one Conditional Access policy is configured to require MFA for risky sign-ins. See https://maester.dev/t/ID1012" {
        Test-MtCaMfaForRiskySignIns | Should -Be $true -Because "There is no policy that requires MFA for risky sign-ins"
    }
    It "ID1013: At least one Conditional Access policy is configured to require new password when user risk is high. See https://maester.dev/t/ID1013" {
        Test-MtCaRequirePasswordChangeForHighUserRisk | Should -Be $true -Because "There is no policy that requires new password when user risk is high"
    }
    It "ID1014: At least one Conditional Access policy is configured to require compliant or hybrid Azure AD joined devices for admins. See https://maester.dev/t/ID1014" {
        Test-MtCaDeviceComplianceAdminsExists | Should -Be $true -Because "There is no policy that requires compliant or hybrid Azure AD joined devices for admins"
    }
    It "ID1015: At least one Conditional Access policy is configured to block access for unknown or unsupported device platforms. See https://maester.dev/t/ID1015" {
        Test-MtCaBlockUnknownOrUnsupportedDevicePlatforms | Should -Be $true -Because "There is no policy that blocks access for unknown or unsupported device platforms"
    }
    It "ID1016: At least one Conditional Access policy is configured to require MFA for guest access. See https://maester.dev/t/ID1016" {
        Test-MtCaMfaForGuests | Should -Be $true -Because "There is no policy that requires MFA for guest access"
    }
    It "ID1017: At least one Conditional Access policy is configured to enforce non persistent browser session for non-corporate devices. See https://maester.dev/t/ID1017" {
        Test-MtCaEnforceNonPersistentBrowserSession | Should -Be $true -Because "There is no policy that enforces non persistent browser session for non-corporate devices"
    }
    It "ID1018: At least one Conditional Access policy is configured to enforce sign-in frequency for non-corporate devices. See https://maester.dev/t/ID1018" {
        Test-MtCaEnforceSignInFrequency | Should -Be $true -Because "There is no policy that enforces sign-in frequency for non-corporate devices"
    }
    It "ID1019: At least one Conditional Access policy is configured to enable application enforced restrictions. See https://maester.dev/t/ID1019" {
        Test-MtCaApplicationEnforcedRestrictions | Should -Be $true -Because "There is no policy that enables application enforced restrictions"
    }
}<|MERGE_RESOLUTION|>--- conflicted
+++ resolved
@@ -9,11 +9,7 @@
     It "ID1004: At least one Conditional Access policy is configured with All Apps and All Users. See https://maester.dev/t/ID.1004" {
         Test-MtCaAllAppsExists | Should -Be $true -Because "There is no policy scoped to All Apps and All Users"
     }
-<<<<<<< HEAD
-    It "ID1005: All Conditional Access policies are configured to exclude at least one emergency account or group. See https://maester.dev/t/ID.1005" {
-=======
     It "ID1005: All Conditional Access policies are configured to exclude at least one emergency/break glass account or group. See https://maester.dev/t/ID1005" {
->>>>>>> d896c358
         Test-MtCaEmergencyAccessExists | Should -Be $true -Because "There is no emergency access account or group present in all enabled policies"
     }
     It "ID1006: At least one Conditional Access policy is configured to require MFA for admins. See https://maester.dev/t/ID.1006" {
