--- conflicted
+++ resolved
@@ -1,16 +1,5 @@
 ﻿BeforeDiscovery {
-<<<<<<< HEAD
     $EntraIDPlan = Get-MtLicenseInformation -Product "EntraID"
-=======
-    $AvailablePlans = Invoke-MtGraphRequest -RelativeUri "organization" -ApiVersion beta | Select-Object -ExpandProperty assignedPlans | Where-Object service -EQ "AADPremiumService" | Select-Object -ExpandProperty servicePlanId
-    if ( "eec0eb4f-6444-4f95-aba0-50c24d67f998" -in $AvailablePlans ) {
-        $EntraIDPlan = "P2"
-    } elseif ( "41781fb2-bc02-4b7c-bd55-b576c07bb09d)" -in $AvailablePlans ) {
-        $EntraIDPlan = "P1"
-    } else {
-        $EntraIDPlan = "Free"
-    }
->>>>>>> 0c1612d9
 }
 
 Describe "Conditional Access Baseline Policies" -Tag "CA", "Security", "All" -Skip:( $EntraIDPlan -eq "Free" ) {
