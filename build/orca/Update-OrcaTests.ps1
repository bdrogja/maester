--- conflicted
+++ resolved
@@ -134,13 +134,6 @@
         links       = ""
     }
 
-    # Skip early if we can
-    $option = [Text.RegularExpressions.RegexOptions]::IgnoreCase
-    $skip = [regex]::Match($content.content,"this.SkipInReport\s*=\s*[`$]True",$option)
-    if ($skip.Success) {
-        continue
-    }
-
     $content.content = $content.content -replace`
         "using module `"..\\ORCA.psm1`"",`
         ""
@@ -150,7 +143,6 @@
     # Script Files
     Set-Content -Path "$repo\powershell\internal\orca\$($content.file)" -Value $content.content -Force
 
-<<<<<<< HEAD
     $option = [Text.RegularExpressions.RegexOptions]::IgnoreCase
     $name = [regex]::Match($content.content, "this\.name=([\'\`"])(?'capture'.*)\1", $option)
     $pass = [regex]::Match($content.content, "this\.passText=([\'\`"])(?'capture'.*)\1", $option)
@@ -158,13 +150,6 @@
     $control = [regex]::Match($content.content, "this\.control=([\'\`"])(?'capture'.*)\1", $option)
     $area = [regex]::Match($content.content, "this\.area=([\'\`"])(?'capture'.*)\1", $option)
     $func = [regex]::Match($content.file, "check-(?'capture'.*).ps1", $option) # Capture between check and .ps1
-=======
-    $name = [regex]::Match($content.content,"this.name.*[\'\`"](?'capture'.*)[\'\`"]",$option)
-    $pass = [regex]::Match($content.content,"this.passtext.*[\'\`"](?'capture'.*)[\'\`"]",$option)
-    $fail = [regex]::Match($content.content,"this.failtext.*[\'\`"](?'capture'.*)[\'\`"]",$option)
-    $control = [regex]::Match($content.content,"this.control.*[\'\`"](?'capture'.*)[\'\`"]",$option)
-    $area = [regex]::Match($content.content,"this.area.*[\'\`"](?'capture'.*)[\'\`"]",$option)
->>>>>>> 5065b1e5
     $content.name = $name.Groups['capture'].Value
     $content.fail = $fail.Groups['capture'].Value + ($fail.Groups['capture'].Value -notmatch '\.$' ? '.' : '') # Add punctuation to fail recommendation text if not present to stay consistent between tests
     $content.control = $control.Groups['capture'].Value
