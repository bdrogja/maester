---
id: overview
title: CIS Microsoft 365 Foundations Benchmark Tests
sidebar_label: 🌀 CIS
description: Implementation of CIS Microsoft 365 Foundations Benchmark Controls
---

# CIS Microsoft 365 Foundations Benchmark

## Overview

The tests in this section verifies that a Microsoft 365 tenant's configuration conforms to the [CIS Microsoft 365 Foundations Benchmark](https://www.cisecurity.org/benchmark/microsoft_365) recommendations (v3.1.0).

The CIS published material is shared for these tests as it aligns with their licensing of [CC BY-NC-SA 4.0](https://www.cisecurity.org/terms-and-conditions-table-of-contents).

## Connecting to Azure, Exchange and other services

In order to run all the CIS tests, you need to install and connect to the Azure and Exchange Online modules.

See the [Installation guide](/docs/installation#optional-modules-and-permissions) for more information.

## Tests

It is important to note that a number of the policy checks ONLY check the default policy, and not every policy. CIS 2.1.7 `Test-MtCisSafeAntiPhishingPolicy` is one example.

:::info
TBD below refers to CIS "manual" checks. It might be possible to automate these, but skipping for now to focus on automated checks.
N/A below refers to review checks which canont be automated.
:::

| Cmdlet Name | CIS Recommendation ID |
| - | - |
| [Test-MtCisCloudAdmin](/docs/commands/Test-MtCisCloudAdmin) | 1.1.1 (L1) Ensure Administrative accounts are separate and cloud-only |
| TBD | 1.1.2 (L1) Ensure two emergency access accounts have been defined |
| [Test-MtCisGlobalAdminCount](/docs/commands/) | 1.1.3 (L1) Ensure that between two and four global admins are designated |
| N/A | 1.1.4 (L1) Ensure Guest Users are reviewed at least biweekly |
| [Test-MtCis365PublicGroup](/docs/commands/) | 1.2.1 (L2) Ensure that only organizationally managed/approved public groups exist |
| [Test-MtCisSharedMailboxSignIn](/docs/commands/) | 1.2.2 (L1) Ensure sign-in to shared mailboxes is blocked |
| [Test-MtCisPasswordExpiry](/docs/commands/) | 1.3.1 (L1) Ensure the 'Password expiration policy' is set to 'Set passwords to never expire (recommended)' |
| TBD | 1.3.2 (L1) Ensure 'Idle session timeout' is set to '3 hours (or less)' for unmanaged devices |
| [Test-MtCisCalendarSharing](/docs/commands/) | 1.3.3 (L2) Ensure 'External sharing' of calendars is not available |
| TBD (MT.1041) | 1.3.4 (L1) Ensure 'User owned apps and services' is restricted |
| TBD | 1.3.5 (L1) Ensure internal phishing protection for Forms is enabled |
| [Test-MtCisCustomerLockBox](/docs/commands/) | 1.3.6 (L2) Ensure the customer lockbox feature is enabled |
| TBD (MT.1040) | 1.3.7 (L2) Ensure 'third-party storage services' are restricted in 'Microsoft 365 on the web' |
| TBD | 1.3.8 (L2) Ensure that Sways cannot be shared with people outside of your organization |
| [Test-MtCisSafeLink](/docs/commands/) | 2.1.1 (L2) Ensure Safe Links for Office Applications is Enabled |
| [Test-MtCisAttachmentFilter](/docs/commands/) | 2.1.2 (L1) Ensure the Common Attachment Types Filter is enabled |
| [Test-MtCisInternalMalwareNotification](/docs/commands/) | 2.1.3 (L1) Ensure notifications for internal users sending malware is Enabled |
| [Test-MtCisSafeAttachment](/docs/commands/) | 2.1.4 (L2) Ensure Safe Attachments policy is enabled |
| [Test-MtCisSafeAttachmentsAtpPolicy](/docs/commands/) | 2.1.5 (L2) Ensure Safe Attachments for SharePoint, OneDrive, and Microsoft Teams is Enabled |
| [Test-MtCisOutboundSpamFilterPolicy](/docs/commands/) | 2.1.6 (L1) Ensure Exchange Online Spam Policies are set to notify administrators |
| [Test-MtCisSafeAntiPhishingPolicy](/docs/commands/) | 2.1.7 (L1) Ensure that an anti-phishing policy has been created |
<<<<<<< HEAD
| N/A | 2.3.1 (L1) Ensure the Account Provisioning Activity report is reviewed at least weekly |
| N/A | 2.3.2 (L1) Ensure non-global administrator role group assignments are reviewed at least weekly |
| TBD | 2.4.1 (L1) Ensure Priority account protection is enabled and configured |
| TBD | 2.4.2 (L1) Ensure Priority accounts have 'Strict protection' presets applied |
| TBD | 2.4.3 (L2) Ensure Microsoft Defender for Cloud Apps is enabled and configured |
| [Test-MtCisZAP](/docs/commands/) | 2.4.4 (L1) Ensure Zero-hour auto purge for Microsoft Teams is on |
=======
| TBD | 2.1.8 (L1) Ensure that SPF records are published for all Exchange Domains |
| [Test-MtCisDkim](/docs/commands/) | 2.1.9 (L1) Ensure that DKIM is enabled for all Exchange Online Domains |
| TBD | 2.1.10 (L1) Ensure DMARC Records for all Exchange Online domains are published |
| N/A | 2.1.11 (L1) Ensure the spoofed domains report is reviewed weekly |
| N/A | 2.1.12 (L1) Ensure the 'Restricted entities' report is reviewed weekly |
| N/A | 2.1.13 (L1) Ensure malware trends are reviewed at least weekly |
| [Test-MtCisAttachmentFilterComprehensive](/docs/commands/) | 2.1.14 (L2) Ensure comprehensive attachment filtering is applied |
>>>>>>> 31ccf061
<|MERGE_RESOLUTION|>--- conflicted
+++ resolved
@@ -51,14 +51,6 @@
 | [Test-MtCisSafeAttachmentsAtpPolicy](/docs/commands/) | 2.1.5 (L2) Ensure Safe Attachments for SharePoint, OneDrive, and Microsoft Teams is Enabled |
 | [Test-MtCisOutboundSpamFilterPolicy](/docs/commands/) | 2.1.6 (L1) Ensure Exchange Online Spam Policies are set to notify administrators |
 | [Test-MtCisSafeAntiPhishingPolicy](/docs/commands/) | 2.1.7 (L1) Ensure that an anti-phishing policy has been created |
-<<<<<<< HEAD
-| N/A | 2.3.1 (L1) Ensure the Account Provisioning Activity report is reviewed at least weekly |
-| N/A | 2.3.2 (L1) Ensure non-global administrator role group assignments are reviewed at least weekly |
-| TBD | 2.4.1 (L1) Ensure Priority account protection is enabled and configured |
-| TBD | 2.4.2 (L1) Ensure Priority accounts have 'Strict protection' presets applied |
-| TBD | 2.4.3 (L2) Ensure Microsoft Defender for Cloud Apps is enabled and configured |
-| [Test-MtCisZAP](/docs/commands/) | 2.4.4 (L1) Ensure Zero-hour auto purge for Microsoft Teams is on |
-=======
 | TBD | 2.1.8 (L1) Ensure that SPF records are published for all Exchange Domains |
 | [Test-MtCisDkim](/docs/commands/) | 2.1.9 (L1) Ensure that DKIM is enabled for all Exchange Online Domains |
 | TBD | 2.1.10 (L1) Ensure DMARC Records for all Exchange Online domains are published |
@@ -66,4 +58,9 @@
 | N/A | 2.1.12 (L1) Ensure the 'Restricted entities' report is reviewed weekly |
 | N/A | 2.1.13 (L1) Ensure malware trends are reviewed at least weekly |
 | [Test-MtCisAttachmentFilterComprehensive](/docs/commands/) | 2.1.14 (L2) Ensure comprehensive attachment filtering is applied |
->>>>>>> 31ccf061
+| N/A | 2.3.1 (L1) Ensure the Account Provisioning Activity report is reviewed at least weekly |
+| N/A | 2.3.2 (L1) Ensure non-global administrator role group assignments are reviewed at least weekly |
+| TBD | 2.4.1 (L1) Ensure Priority account protection is enabled and configured |
+| TBD | 2.4.2 (L1) Ensure Priority accounts have 'Strict protection' presets applied |
+| TBD | 2.4.3 (L2) Ensure Microsoft Defender for Cloud Apps is enabled and configured |
+| [Test-MtCisZAP](/docs/commands/) | 2.4.4 (L1) Ensure Zero-hour auto purge for Microsoft Teams is on |