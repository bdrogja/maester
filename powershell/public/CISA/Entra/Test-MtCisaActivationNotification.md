--- conflicted
+++ resolved
@@ -11,11 +11,7 @@
 1. In **Entra admin center** select **Identity governance** and **Privileged Identity Management**.
 2. Under **Manage**, select **Microsoft Entra roles**.
 3. Under **Manage**, select **[Roles](https://entra.microsoft.com/#view/Microsoft_Azure_PIMCommon/ResourceMenuBlade/~/roles/resourceId//resourceType/tenant/provider/aadroles)**.
-<<<<<<< HEAD
-4. Search on the role, then click on etc. the **Global Administrator** role.
-=======
 4. Search and click the **Global Administrator** role.
->>>>>>> 966eccf1
 
     For each of the highly privileged roles (other than Global Administrator), follow the same steps but enter a security monitoring mailbox different from the one used to monitor Global Administrator activations.
 
