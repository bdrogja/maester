--- conflicted
+++ resolved
@@ -55,7 +55,6 @@
     $testResult = if ($resultCount -eq 0) { $true } else { $false }
     
     if ($testResult) {
-<<<<<<< HEAD
         $testResultMarkdown = "Well done. Your tenant has no shared mailboxes with sign-in enabled:`n`n%TestResult%"
     }
     else {
@@ -68,15 +67,6 @@
         $itemResult = "❌ Fail"
         if ($item.id -notin $result.id) {
             $itemResult = "✅ Pass"
-=======
-        $testResultMarkdown = "Well done. Your tenant has no shared mailboxes with sign-in enabled."
-    } else {
-        $testResultMarkdown = "Your tenant has $($resultCount) shared mailboxes with sign-in enabled:`n`n%TestResult%"
-        $resultMd = "| Display Name | User Principal Name |`n"
-        $resultMd += "| --- | --- |`n"
-        foreach ($item in $mailboxDetails) {
-            $resultMd += "| $($item.displayName) | $($item.UserPrincipalName) |`n"
->>>>>>> 4ad8c3dc
         }
         $testResultMarkdown = $testResultMarkdown -replace "%TestResult%", $resultMd
     }
