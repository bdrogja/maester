﻿function Connect-Maester {
   <#
.SYNOPSIS
   Helper method to connect to Microsoft Graph using Connect-MgGraph with the required permission scopes as well as other services such as Azure and Exchange Online.

.DESCRIPTION
   Use this cmdlet to connect to Microsoft Graph and the Microsoft 365 services that Maester can assess. It attempts to connect to all services by default: Microsoft Graph, Azure, Exchange Online, and Microsoft Teams.

   This command is completely optional if you are already connected to Microsoft Graph and other services using Connect-MgGraph with the required scopes.

   ```
   Connect-MgGraph -Scopes (Get-MtGraphScope)
   ```

.EXAMPLE
   Connect-Maester

   Connects to all Microsoft services that Maester is able to assess: Microsoft Graph, Azure, Exchange Online, Exchange Online Security & Compliance, and Microsoft Teams.

.EXAMPLE
   Connect-Maester -Service Graph,Teams

   Connects to Microsoft Graph and Microsoft Teams.

.EXAMPLE
   Connect-Maester -Service Azure,Graph

   Connects to Microsoft Graph and Azure.

.EXAMPLE
   Connect-Maester -UseDeviceCode

   Connects to Microsoft Graph and Azure using the device code flow. This will open a browser window to prompt for authentication.

.EXAMPLE
   Connect-Maester -SendMail

   Connects to Microsoft Graph with the Mail.Send scope.

.EXAMPLE
   Connect-Maester -SendTeamsMessage

   Connects to Microsoft Graph with the ChannelMessage.Send scope.

.EXAMPLE
   Connect-Maester -Privileged

   Connects to Microsoft Graph with additional privileged scopes such as **RoleEligibilitySchedule.ReadWrite.Directory** that are required for querying global admin roles in Privileged Identity Management.

.EXAMPLE
   Connect-Maester -Environment USGov -AzureEnvironment AzureUSGovernment -ExchangeEnvironmentName O365USGovGCCHigh

   Connects to US Government environments for Microsoft Graph, Azure, and Exchange Online.

.EXAMPLE
   Connect-Maester -Environment USGovDoD -AzureEnvironment AzureUSGovernment -ExchangeEnvironmentName O365USGovDoD

   Connects to US Department of Defense (DoD) environments for Microsoft Graph, Azure, and Exchange Online.

.EXAMPLE
   Connect-Maester -Environment China -AzureEnvironment AzureChinaCloud -ExchangeEnvironmentName O365China

   Connects to China environments for Microsoft Graph, Azure, and Exchange Online.

.LINK
   https://maester.dev/docs/commands/Connect-Maester
#>
   [Diagnostics.CodeAnalysis.SuppressMessageAttribute('PSAvoidUsingWriteHost', '', Justification = 'Colors are beautiful')]
   [Alias('Connect-MtGraph', 'Connect-MtMaester')]
   [CmdletBinding()]
   param(
      # If specified, the cmdlet will include the scope to send email (Mail.Send).
      [switch] $SendMail,

      # If specified, the cmdlet will include the scope to send a channel message in Teams (ChannelMessage.Send).
      [switch] $SendTeamsMessage,

      # If specified, the cmdlet will include the scopes for read write API endpoints. This is currently required for querying global admin roles in PIM.
      [switch] $Privileged,

      # If specified, the cmdlet will use the device code flow to authenticate to Graph and Azure.
      # This will open a browser window to prompt for authentication and is useful for non-interactive sessions and on Windows when SSO is not desired.
      [switch] $UseDeviceCode,

      # The environment to connect to. Default is Global. Supported values include China, Germany, Global, USGov, USGovDoD.
      [ValidateSet('China', 'Germany', 'Global', 'USGov', 'USGovDoD')]
      [string]$Environment = 'Global',

      # The Azure environment to connect to. Default is AzureCloud. Supported values include AzureChinaCloud, AzureCloud, AzureUSGovernment.
      [ValidateSet('AzureChinaCloud', 'AzureCloud', 'AzureUSGovernment')]
      [string]$AzureEnvironment = 'AzureCloud',

      # The Exchange environment to connect to. Default is O365Default. Supported values include O365China, O365Default, O365GermanyCloud, O365USGovDoD, O365USGovGCCHigh.
      [ValidateSet('O365China', 'O365Default', 'O365GermanyCloud', 'O365USGovDoD', 'O365USGovGCCHigh')]
      [string]$ExchangeEnvironmentName = 'O365Default',

      # The Teams environment to connect to. Default is O365Default.
      [ValidateSet('TeamsChina', 'TeamsGCCH', 'TeamsDOD')]
      [string]$TeamsEnvironmentName = $null, #ToValidate: Don't use this parameter, this is the default.

      # The services to connect to such as Azure and EXO. Default is Graph.
      [ValidateSet('All', 'ActiveDirectory', 'Azure', 'ExchangeOnline', 'Graph', 'SecurityCompliance', 'Teams')]
      [string[]]$Service = 'Graph',

      # The Tenant ID to connect to, if not specified the sign-in user's default tenant is used.
      [string]$TenantId
   )

   $__MtSession.Connections = $Service

   $OrderedImport = Get-ModuleImportOrder -Name @('Az.Accounts', 'ExchangeOnlineManagement', 'Microsoft.Graph.Authentication', 'MicrosoftTeams')
   switch ($OrderedImport.Name) {

      'Az.Accounts' {
         if ($Service -contains 'Azure' -or $Service -contains 'All') {
            Write-Verbose 'Connecting to Microsoft Azure'
            try {
               if ($TenantId) {
                  Connect-AzAccount -SkipContextPopulation -UseDeviceAuthentication:$UseDeviceCode -Environment $AzureEnvironment -Tenant $TenantId
               } else {
                  Connect-AzAccount -SkipContextPopulation -UseDeviceAuthentication:$UseDeviceCode -Environment $AzureEnvironment
               }
            } catch [Management.Automation.CommandNotFoundException] {
               Write-Host "`nThe Azure PowerShell module is not installed. Please install the module using the following command. For more information see https://learn.microsoft.com/powershell/azure/install-azure-powershell" -ForegroundColor Red
               Write-Host "`Install-Module Az.Accounts -Scope CurrentUser`n" -ForegroundColor Yellow
            }
         }
      }

      'ExchangeOnlineManagement' {
         $ExchangeModuleNotInstalledWarningShown = $false
         if ($Service -contains 'ExchangeOnline' -or $Service -contains 'All') {
            Write-Verbose 'Connecting to Microsoft Exchange Online'
            try {
               if ($UseDeviceCode -and $PSVersionTable.PSEdition -eq 'Desktop') {
                  Write-Host 'The Exchange Online module in Windows PowerShell does not support device code flow authentication.' -ForegroundColor Red
                  Write-Host '💡Please use the Exchange Online module in PowerShell Core.' -ForegroundColor Yellow
               } elseif ( $UseDeviceCode ) {
                  Connect-ExchangeOnline -ShowBanner:$false -Device:$UseDeviceCode -ExchangeEnvironmentName $ExchangeEnvironmentName
               } else {
                  Connect-ExchangeOnline -ShowBanner:$false -ExchangeEnvironmentName $ExchangeEnvironmentName
               }
            } catch [Management.Automation.CommandNotFoundException] {
               Write-Host "`nThe Exchange Online module is not installed. Please install the module using the following command.`nFor more information see https://learn.microsoft.com/powershell/exchange/exchange-online-powershell-v2" -ForegroundColor Red
               Write-Host "`nInstall-Module ExchangeOnlineManagement -Scope CurrentUser`n" -ForegroundColor Yellow
               $ExchangeModuleNotInstalledWarningShown = $true
            }
         }

<<<<<<< HEAD
      } catch [Management.Automation.CommandNotFoundException] {
         Write-Host "`nThe Azure PowerShell module is not installed. Please install the module using the following command. For more information see https://learn.microsoft.com/powershell/azure/install-azure-powershell" -ForegroundColor Red
         Write-Host "`Install-Module Az.Accounts -Scope CurrentUser`n" -ForegroundColor Yellow
      }
   }

   if ($Service -contains 'ActiveDirectory' -or $Service -contains 'All') {
      Write-Verbose 'Connecting to Active Directory'
      try {
         Connect-MtActiveDirectory
      } catch [Management.Automation.CommandNotFoundException] {
         Write-Host "`nThe Active Directory PowerShell module is not installed. Please install RSAT. For more information see https://learn.microsoft.com/windows-server/remote/remote-server-administration-tools" -ForegroundColor Red
         Write-Host "`nOn Windows 10/11: Add-WindowsCapability -Online -Name Rsat.ActiveDirectory.DS-LDS.Tools~~~~0.0.1.0`n" -ForegroundColor Yellow
      }
   }

   $ExchangeModuleNotInstalledWarningShown = $false
   if ($Service -contains 'ExchangeOnline' -or $Service -contains 'All') {
      Write-Verbose 'Connecting to Microsoft Exchange Online'
      try {
         if ($UseDeviceCode -and $PSVersionTable.PSEdition -eq 'Desktop') {
            Write-Host "The Exchange Online module in Windows PowerShell does not support device code flow authentication." -ForegroundColor Red
            Write-Host "💡Please use the Exchange Online module in PowerShell Core." -ForegroundColor Yellow
         } elseif ( $UseDeviceCode ) {
            Connect-ExchangeOnline -ShowBanner:$false -Device:$UseDeviceCode -ExchangeEnvironmentName $ExchangeEnvironmentName
         } else {
            Connect-ExchangeOnline -ShowBanner:$false -ExchangeEnvironmentName $ExchangeEnvironmentName
=======
         if ($Service -contains 'SecurityCompliance' -or $Service -contains 'All') {
            $Environments = @{
               'O365China'         = @{
                  ConnectionUri    = 'https://ps.compliance.protection.partner.outlook.cn/powershell-liveid'
                  AuthZEndpointUri = 'https://login.chinacloudapi.cn/common'
               }
               'O365GermanyCloud'  = @{
                  ConnectionUri    = 'https://ps.compliance.protection.outlook.com/powershell-liveid/'
                  AuthZEndpointUri = 'https://login.microsoftonline.com/common'
               }
               'O365Default'       = @{
                  ConnectionUri    = 'https://ps.compliance.protection.outlook.com/powershell-liveid/'
                  AuthZEndpointUri = 'https://login.microsoftonline.com/common'
               }
               'O365USGovGCCHigh'  = @{
                  ConnectionUri    = 'https://ps.compliance.protection.office365.us/powershell-liveid/'
                  AuthZEndpointUri = 'https://login.microsoftonline.us/common'
               }
               'O365USGovDoD'      = @{
                  ConnectionUri    = 'https://l5.ps.compliance.protection.office365.us/powershell-liveid/'
                  AuthZEndpointUri = 'https://login.microsoftonline.us/common'
               }
               Default             = @{
                  ConnectionUri    = 'https://ps.compliance.protection.outlook.com/powershell-liveid/'
                  AuthZEndpointUri = 'https://login.microsoftonline.com/common'
               }
            }
            Write-Verbose 'Connecting to Microsoft Security & Compliance PowerShell'
            if ($Service -notcontains 'ExchangeOnline' -and $Service -notcontains 'All') {
               Write-Host "`nThe Security & Compliance module is dependent on the Exchange Online module. Please include ExchangeOnline when specifying the services.`nFor more information see https://learn.microsoft.com/en-us/powershell/exchange/connect-to-scc-powershell" -ForegroundColor Red
            } else {
               if ($UseDeviceCode) {
                  Write-Host "`nThe Security & Compliance module does not support device code flow authentication." -ForegroundColor Red
               } else {
                  try {
                     Connect-IPPSSession -BypassMailboxAnchoring -ConnectionUri $Environments[$ExchangeEnvironmentName].ConnectionUri -AzureADAuthorizationEndpointUri $Environments[$ExchangeEnvironmentName].AuthZEndpointUri -ShowBanner:$false
                  } catch [Management.Automation.CommandNotFoundException] {
                     if (-not $ExchangeModuleNotInstalledWarningShown) {
                        Write-Host "`nThe Exchange Online module is not installed. Please install the module using the following command.`nFor more information see https://learn.microsoft.com/powershell/exchange/exchange-online-powershell-v2" -ForegroundColor Red
                        Write-Host "`nInstall-Module ExchangeOnlineManagement -Scope CurrentUser`n" -ForegroundColor Yellow
                     }
                  } catch {
                     $ExoUPN = Get-ConnectionInformation | Select-Object -ExpandProperty UserPrincipalName -First 1 -ErrorAction SilentlyContinue
                     if ($ExoUPN) {
                        Write-Host "`nAttempting to connect to the Security & Compliance PowerShell using UPN '$ExoUPN' derived from the ExchangeOnline connection." -ForegroundColor Yellow
                        Connect-IPPSSession -BypassMailboxAnchoring -UserPrincipalName $ExoUPN -ShowBanner:$false
                     } else {
                        Write-Host "`nFailed to connect to the Security & Compliance PowerShell. Please ensure you are connected to Exchange Online first." -ForegroundColor Red
                     }
                  }
               }
            }
>>>>>>> e3e7db7b
         }
      }

      'Microsoft.Graph.Authentication' {
         if ($Service -contains 'Graph' -or $Service -contains 'All') {
            Write-Verbose 'Connecting to Microsoft Graph'
            try {
               if ($TenantId) {
                  Connect-MgGraph -Scopes (Get-MtGraphScope -SendMail:$SendMail -SendTeamsMessage:$SendTeamsMessage -Privileged:$Privileged) -NoWelcome -UseDeviceCode:$UseDeviceCode -Environment $Environment -TenantId $TenantId
               } else {
                  Connect-MgGraph -Scopes (Get-MtGraphScope -SendMail:$SendMail -SendTeamsMessage:$SendTeamsMessage -Privileged:$Privileged) -NoWelcome -UseDeviceCode:$UseDeviceCode -Environment $Environment
                  $TenantId = (Get-MgContext).TenantId
               }
            } catch [Management.Automation.CommandNotFoundException] {
               Write-Host "`nThe Graph PowerShell module is not installed. Please install the module using the following command. For more information see https://learn.microsoft.com/powershell/microsoftgraph/installation" -ForegroundColor Red
               Write-Host "`Install-Module Microsoft.Graph.Authentication -Scope CurrentUser`n" -ForegroundColor Yellow
            }
         }
      }

      'MicrosoftTeams' {
         if ($Service -contains 'Teams' -or $Service -contains 'All') {
            Write-Verbose 'Connecting to Microsoft Teams'
            try {
               if ($UseDeviceCode) {
                  Connect-MicrosoftTeams -UseDeviceAuthentication
               } elseif ($TeamsEnvironmentName) {
                  Connect-MicrosoftTeams -TeamsEnvironmentName $TeamsEnvironmentName > $null
               } else {
                  Connect-MicrosoftTeams > $null
               }
            } catch [Management.Automation.CommandNotFoundException] {
               Write-Host "`nThe Teams PowerShell module is not installed. Please install the module using the following command. For more information see https://learn.microsoft.com/en-us/microsoftteams/teams-powershell-install" -ForegroundColor Red
               Write-Host "`Install-Module MicrosoftTeams -Scope CurrentUser`n" -ForegroundColor Yellow
            }
         }
      }
   } # end switch OrderedImport

} # end function Connect-Maester<|MERGE_RESOLUTION|>--- conflicted
+++ resolved
@@ -108,52 +108,7 @@
 
    $__MtSession.Connections = $Service
 
-   $OrderedImport = Get-ModuleImportOrder -Name @('Az.Accounts', 'ExchangeOnlineManagement', 'Microsoft.Graph.Authentication', 'MicrosoftTeams')
-   switch ($OrderedImport.Name) {
-
-      'Az.Accounts' {
-         if ($Service -contains 'Azure' -or $Service -contains 'All') {
-            Write-Verbose 'Connecting to Microsoft Azure'
-            try {
-               if ($TenantId) {
-                  Connect-AzAccount -SkipContextPopulation -UseDeviceAuthentication:$UseDeviceCode -Environment $AzureEnvironment -Tenant $TenantId
-               } else {
-                  Connect-AzAccount -SkipContextPopulation -UseDeviceAuthentication:$UseDeviceCode -Environment $AzureEnvironment
-               }
-            } catch [Management.Automation.CommandNotFoundException] {
-               Write-Host "`nThe Azure PowerShell module is not installed. Please install the module using the following command. For more information see https://learn.microsoft.com/powershell/azure/install-azure-powershell" -ForegroundColor Red
-               Write-Host "`Install-Module Az.Accounts -Scope CurrentUser`n" -ForegroundColor Yellow
-            }
-         }
-      }
-
-      'ExchangeOnlineManagement' {
-         $ExchangeModuleNotInstalledWarningShown = $false
-         if ($Service -contains 'ExchangeOnline' -or $Service -contains 'All') {
-            Write-Verbose 'Connecting to Microsoft Exchange Online'
-            try {
-               if ($UseDeviceCode -and $PSVersionTable.PSEdition -eq 'Desktop') {
-                  Write-Host 'The Exchange Online module in Windows PowerShell does not support device code flow authentication.' -ForegroundColor Red
-                  Write-Host '💡Please use the Exchange Online module in PowerShell Core.' -ForegroundColor Yellow
-               } elseif ( $UseDeviceCode ) {
-                  Connect-ExchangeOnline -ShowBanner:$false -Device:$UseDeviceCode -ExchangeEnvironmentName $ExchangeEnvironmentName
-               } else {
-                  Connect-ExchangeOnline -ShowBanner:$false -ExchangeEnvironmentName $ExchangeEnvironmentName
-               }
-            } catch [Management.Automation.CommandNotFoundException] {
-               Write-Host "`nThe Exchange Online module is not installed. Please install the module using the following command.`nFor more information see https://learn.microsoft.com/powershell/exchange/exchange-online-powershell-v2" -ForegroundColor Red
-               Write-Host "`nInstall-Module ExchangeOnlineManagement -Scope CurrentUser`n" -ForegroundColor Yellow
-               $ExchangeModuleNotInstalledWarningShown = $true
-            }
-         }
-
-<<<<<<< HEAD
-      } catch [Management.Automation.CommandNotFoundException] {
-         Write-Host "`nThe Azure PowerShell module is not installed. Please install the module using the following command. For more information see https://learn.microsoft.com/powershell/azure/install-azure-powershell" -ForegroundColor Red
-         Write-Host "`Install-Module Az.Accounts -Scope CurrentUser`n" -ForegroundColor Yellow
-      }
-   }
-
+   # Handle ActiveDirectory connection first as it doesn't require module ordering
    if ($Service -contains 'ActiveDirectory' -or $Service -contains 'All') {
       Write-Verbose 'Connecting to Active Directory'
       try {
@@ -164,18 +119,45 @@
       }
    }
 
-   $ExchangeModuleNotInstalledWarningShown = $false
-   if ($Service -contains 'ExchangeOnline' -or $Service -contains 'All') {
-      Write-Verbose 'Connecting to Microsoft Exchange Online'
-      try {
-         if ($UseDeviceCode -and $PSVersionTable.PSEdition -eq 'Desktop') {
-            Write-Host "The Exchange Online module in Windows PowerShell does not support device code flow authentication." -ForegroundColor Red
-            Write-Host "💡Please use the Exchange Online module in PowerShell Core." -ForegroundColor Yellow
-         } elseif ( $UseDeviceCode ) {
-            Connect-ExchangeOnline -ShowBanner:$false -Device:$UseDeviceCode -ExchangeEnvironmentName $ExchangeEnvironmentName
-         } else {
-            Connect-ExchangeOnline -ShowBanner:$false -ExchangeEnvironmentName $ExchangeEnvironmentName
-=======
+   $OrderedImport = Get-ModuleImportOrder -Name @('Az.Accounts', 'ExchangeOnlineManagement', 'Microsoft.Graph.Authentication', 'MicrosoftTeams')
+   switch ($OrderedImport.Name) {
+
+      'Az.Accounts' {
+         if ($Service -contains 'Azure' -or $Service -contains 'All') {
+            Write-Verbose 'Connecting to Microsoft Azure'
+            try {
+               if ($TenantId) {
+                  Connect-AzAccount -SkipContextPopulation -UseDeviceAuthentication:$UseDeviceCode -Environment $AzureEnvironment -Tenant $TenantId
+               } else {
+                  Connect-AzAccount -SkipContextPopulation -UseDeviceAuthentication:$UseDeviceCode -Environment $AzureEnvironment
+               }
+            } catch [Management.Automation.CommandNotFoundException] {
+               Write-Host "`nThe Azure PowerShell module is not installed. Please install the module using the following command. For more information see https://learn.microsoft.com/powershell/azure/install-azure-powershell" -ForegroundColor Red
+               Write-Host "`Install-Module Az.Accounts -Scope CurrentUser`n" -ForegroundColor Yellow
+            }
+         }
+      }
+
+      'ExchangeOnlineManagement' {
+         $ExchangeModuleNotInstalledWarningShown = $false
+         if ($Service -contains 'ExchangeOnline' -or $Service -contains 'All') {
+            Write-Verbose 'Connecting to Microsoft Exchange Online'
+            try {
+               if ($UseDeviceCode -and $PSVersionTable.PSEdition -eq 'Desktop') {
+                  Write-Host 'The Exchange Online module in Windows PowerShell does not support device code flow authentication.' -ForegroundColor Red
+                  Write-Host '💡Please use the Exchange Online module in PowerShell Core.' -ForegroundColor Yellow
+               } elseif ( $UseDeviceCode ) {
+                  Connect-ExchangeOnline -ShowBanner:$false -Device:$UseDeviceCode -ExchangeEnvironmentName $ExchangeEnvironmentName
+               } else {
+                  Connect-ExchangeOnline -ShowBanner:$false -ExchangeEnvironmentName $ExchangeEnvironmentName
+               }
+            } catch [Management.Automation.CommandNotFoundException] {
+               Write-Host "`nThe Exchange Online module is not installed. Please install the module using the following command.`nFor more information see https://learn.microsoft.com/powershell/exchange/exchange-online-powershell-v2" -ForegroundColor Red
+               Write-Host "`nInstall-Module ExchangeOnlineManagement -Scope CurrentUser`n" -ForegroundColor Yellow
+               $ExchangeModuleNotInstalledWarningShown = $true
+            }
+         }
+
          if ($Service -contains 'SecurityCompliance' -or $Service -contains 'All') {
             $Environments = @{
                'O365China'         = @{
@@ -228,7 +210,6 @@
                   }
                }
             }
->>>>>>> e3e7db7b
          }
       }
 
